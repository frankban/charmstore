--- conflicted
+++ resolved
@@ -49,9 +49,9 @@
 	return url, wordpress
 }
 
-func (s *APISuite) addBundleToStore(c *gc.C) (*charm.URL, charm.Bundle) {
-	url := charm.MustParseURL("cs:bundle/wordpress-simple-42")
-	bundle := charmtesting.Charms.BundleDir("wordpress")
+func (s *APISuite) addBundle(c *gc.C, bundleName string, curl string) (*charm.URL, charm.Bundle) {
+	url := charm.MustParseURL(curl)
+	bundle := charmtesting.Charms.BundleDir(bundleName)
 	err := s.store.AddBundle(url, bundle)
 	c.Assert(err, gc.IsNil)
 	return url, bundle
@@ -93,7 +93,6 @@
 	})
 }
 
-<<<<<<< HEAD
 func (s *APISuite) TestIdsAreResolved(c *gc.C) {
 	// This is just testing that ResolveURL is actually
 	// passed to the router. Given how Router is
@@ -106,9 +105,10 @@
 func (s *APISuite) TestMetaCharmMetadataFails(c *gc.C) {
 	expected := params.Error{Message: router.ErrNotFound.Error()}
 	storetesting.AssertJSONCall(c, s.srv, "GET", "http://0.1.2.3/v4/precise/wordpress-23/meta/charm-metadata", "", http.StatusInternalServerError, expected)
-=======
+}
+
 func (s *APISuite) TestMetaBundleMetadata(c *gc.C) {
-	url, bundle := s.addBundleToStore(c)
+	url, bundle := s.addBundle(c, "wordpress", "cs:bundle/wordpress-simple-42")
 	storetesting.AssertJSONCall(c, s.srv, "GET",
 		"http://0.1.2.3/v4/bundle/wordpress-simple-42/meta/bundle-metadata",
 		"", http.StatusOK, bundle.Data())
@@ -164,7 +164,6 @@
 		storetesting.AssertJSONCall(c, s.srv, "GET", "http://0.1.2.3/v4"+test.path,
 			"", http.StatusInternalServerError, expectedError)
 	}
->>>>>>> 104e9567
 }
 
 var resolveURLTests = []struct {
